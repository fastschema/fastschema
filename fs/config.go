package fs

import (
	"github.com/fastschema/fastschema/db"
	"github.com/fastschema/fastschema/logger"
)

type Config struct {
<<<<<<< HEAD
	Dir               string
	AppKey            string
	Port              string
	BaseURL           string
	DashURL           string
	APIBaseName       string
	DashBaseName      string
	Logger            logger.Logger
	LoggerConfig      *logger.Config // If Logger is set, LoggerConfig will be ignored
	DB                db.Client
	DBConfig          *db.Config // If DB is set, DBConfig will be ignored
	StorageConfig     *StorageConfig
	CacheConfig       *CacheConfig
	HideResourcesInfo bool
	SystemSchemas     []any // types to build the system schemas
	AuthConfig        *AuthConfig
=======
	Dir               string         `json:"dir"`
	AppKey            string         `json:"app_key"`
	Port              string         `json:"port"`
	BaseURL           string         `json:"base_url"`
	DashURL           string         `json:"dash_url"`
	APIBaseName       string         `json:"api_base_name"`
	DashBaseName      string         `json:"dash_base_name"`
	Logger            logger.Logger  `json:"-"`
	LoggerConfig      *logger.Config `json:"logger_config"` // If Logger is set, LoggerConfig will be ignored
	DB                db.Client      `json:"-"`
	DBConfig          *db.Config     `json:"db_config"` // If DB is set, DBConfig will be ignored
	StorageConfig     *StorageConfig `json:"storage_config"`
	HideResourcesInfo bool           `json:"hide_resources_info"`
	AuthConfig        *AuthConfig    `json:"auth_config"`
	SystemSchemas     []any          `json:"-"` // types to build the system schemas
	Hooks             *Hooks         `json:"-"`
>>>>>>> 1d105ad7
}

func (ac *Config) Clone() *Config {
	c := &Config{
		Dir:               ac.Dir,
		AppKey:            ac.AppKey,
		Port:              ac.Port,
		BaseURL:           ac.BaseURL,
		DashURL:           ac.DashURL,
		APIBaseName:       ac.APIBaseName,
		DashBaseName:      ac.DashBaseName,
		Logger:            ac.Logger,
		DB:                ac.DB,
		HideResourcesInfo: ac.HideResourcesInfo,
		SystemSchemas:     append([]any{}, ac.SystemSchemas...),
	}

	if ac.DBConfig != nil {
		c.DBConfig = ac.DBConfig.Clone()
	}

	if ac.StorageConfig != nil {
		c.StorageConfig = ac.StorageConfig.Clone()
	}

<<<<<<< HEAD
	if ac.CacheConfig != nil {
		c.CacheConfig = ac.CacheConfig.Clone()
=======
	if ac.AuthConfig != nil {
		c.AuthConfig = ac.AuthConfig.Clone()
	}

	if ac.Hooks != nil {
		c.Hooks = ac.Hooks.Clone()
>>>>>>> 1d105ad7
	}

	return c
}<|MERGE_RESOLUTION|>--- conflicted
+++ resolved
@@ -6,24 +6,6 @@
 )
 
 type Config struct {
-<<<<<<< HEAD
-	Dir               string
-	AppKey            string
-	Port              string
-	BaseURL           string
-	DashURL           string
-	APIBaseName       string
-	DashBaseName      string
-	Logger            logger.Logger
-	LoggerConfig      *logger.Config // If Logger is set, LoggerConfig will be ignored
-	DB                db.Client
-	DBConfig          *db.Config // If DB is set, DBConfig will be ignored
-	StorageConfig     *StorageConfig
-	CacheConfig       *CacheConfig
-	HideResourcesInfo bool
-	SystemSchemas     []any // types to build the system schemas
-	AuthConfig        *AuthConfig
-=======
 	Dir               string         `json:"dir"`
 	AppKey            string         `json:"app_key"`
 	Port              string         `json:"port"`
@@ -36,11 +18,11 @@
 	DB                db.Client      `json:"-"`
 	DBConfig          *db.Config     `json:"db_config"` // If DB is set, DBConfig will be ignored
 	StorageConfig     *StorageConfig `json:"storage_config"`
+	CacheConfig       *CacheConfig   `json:"cache_config"`
 	HideResourcesInfo bool           `json:"hide_resources_info"`
 	AuthConfig        *AuthConfig    `json:"auth_config"`
 	SystemSchemas     []any          `json:"-"` // types to build the system schemas
 	Hooks             *Hooks         `json:"-"`
->>>>>>> 1d105ad7
 }
 
 func (ac *Config) Clone() *Config {
@@ -66,17 +48,16 @@
 		c.StorageConfig = ac.StorageConfig.Clone()
 	}
 
-<<<<<<< HEAD
 	if ac.CacheConfig != nil {
 		c.CacheConfig = ac.CacheConfig.Clone()
-=======
+	}
+
 	if ac.AuthConfig != nil {
 		c.AuthConfig = ac.AuthConfig.Clone()
 	}
 
 	if ac.Hooks != nil {
 		c.Hooks = ac.Hooks.Clone()
->>>>>>> 1d105ad7
 	}
 
 	return c
