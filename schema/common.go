--- conflicted
+++ resolved
@@ -202,10 +202,6 @@
 		reflect.TypeFor[*time.Time](): TypeTime,
 		reflect.TypeFor[[]byte]():     TypeJSON,
 		reflect.TypeFor[[16]byte]():   TypeUUID,
-<<<<<<< HEAD
-		reflect.TypeFor[[]byte]():     TypeBytes,
-=======
->>>>>>> b29d06b3
 		reflect.TypeFor[FieldEnum]():  TypeEnum,
 		reflect.TypeFor[string]():     TypeString,
 		reflect.TypeFor[int]():        TypeInt,
@@ -239,13 +235,8 @@
 		reflect.TypeFor[*sql.NullBool]():    TypeBool,
 		reflect.TypeFor[*sql.NullTime]():    TypeTime,
 
-<<<<<<< HEAD
-		// reflect.TypeOf(&Relation{}):  TypeRelation,
-		// reflect.TypeOf(&Relation{}):  TypeFile,
-=======
 		// reflect.TypeFor[*Relation]():  TypeRelation,
 		// reflect.TypeFor[*Relation]():  TypeFile,
->>>>>>> b29d06b3
 	}
 )
 
@@ -416,7 +407,7 @@
 	return nil
 }
 
-// UnmarshalYAML unmashals a YAML string to the enum value
+// UnmarshalYAML unmarshal a YAML string to the enum value
 func (t *RelationType) UnmarshalYAML(unmarshal func(any) error) error {
 	var relationType string
 	if err := unmarshal(&relationType); err != nil {
