--- conflicted
+++ resolved
@@ -286,15 +286,10 @@
 
 		for _, order := range q.order {
 			orderFn := sql.Asc
-<<<<<<< HEAD
-			columnName, ok := strings.CutPrefix(order, "-")
-			if ok {
-=======
 			columnName := order
 
 			if after, ok := strings.CutPrefix(order, "-"); ok {
 				columnName = after
->>>>>>> b29d06b3
 				orderFn = sql.Desc
 			}
 
