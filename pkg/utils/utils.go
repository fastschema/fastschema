package utils

import (
	"encoding/json"
	"fmt"
	"io"
	"math"
	"net/http"
	"os"
	"reflect"
	"regexp"
	"slices"
	"strconv"
	"strings"
	"time"

	"github.com/hjson/hjson-go/v4"
	"github.com/iancoleman/strcase"
	"golang.org/x/text/cases"
	"golang.org/x/text/language"
)

func Map[T any, R any](slice []T, mapper func(T) R) []R {
	var result = If(
		cap(slice) > len(slice),
		make([]R, 0, cap(slice)),
		make([]R, 0, len(slice)),
	)

	for _, e := range slice {
		result = append(result, mapper(e))
	}
	return result
}

func Filter[T any](slice []T, predicate func(T) bool) []T {
	var result []T
	for _, e := range slice {
		if predicate(e) {
			result = append(result, e)
		}
	}
	return result
}

func Contains[T comparable](slice []T, element T) bool {
	return slices.Contains(slice, element)
}

func Unique[T comparable](slice []T) []T {
	uniqueMap := make(map[T]struct{})
	var uniqueSlice []T

	for _, e := range slice {
		if _, exists := uniqueMap[e]; !exists {
			uniqueMap[e] = struct{}{}
			uniqueSlice = append(uniqueSlice, e)
		}
	}
	return uniqueSlice
}

func SliceEqual[T comparable](slice1 []T, slice2 []T) bool {
	if len(slice1) != len(slice2) {
		return false
	}

	for i, e := range slice1 {
		if e != slice2[i] {
			return false
		}
	}

	return true
}

func SliceInsertBeforeElement[T comparable](slice []T, newElement T, checkIndexFn func(element T) bool) []T {
	var index = -1
	for i, e := range slice {
		if checkIndexFn(e) {
			index = i
		}
	}

	if index == -1 {
		return append(slice, newElement)
	}

	return append(slice[:index], append([]T{newElement}, slice[index:]...)...)
}

func If[T any](condition bool, ifTrue T, ifFalse T) T {
	if condition {
		return ifTrue
	}
	return ifFalse
}

func IfFn[T any](condition bool, ifTrue func() T, ifFalse func() T) T {
	if condition {
		return ifTrue()
	}
	return ifFalse()
}

func MapKeys[K comparable, V any](m map[K]V) []K {
	var keys []K
	for k := range m {
		keys = append(keys, k)
	}

	return keys
}

func MapValues[K comparable, V any](m map[K]V) []V {
	var values []V
	for _, v := range m {
		values = append(values, v)
	}

	return values
}

// Pick returns value in the nested map by the given paths in format: "path.to.value"
func Pick(obj any, path string, defaultValues ...any) any {
	var value = obj
	defaultValues = append(defaultValues, nil)
<<<<<<< HEAD

	for part := range strings.SplitSeq(path, ".") {
=======
	parts := strings.SplitSeq(path, ".")

	for part := range parts {
>>>>>>> b29d06b3
		switch v := value.(type) {
		case []any:
			index, err := strconv.Atoi(part)
			if err != nil || index < 0 || index >= len(v) {
				return defaultValues[0]
			}
			value = v[index]
		case map[string]any:
			value = v[part]
		default:
			return defaultValues[0]
		}
	}

	if value == nil {
		return defaultValues[0]
	}

	return value
}

// EscapeQuery escapes the query string to be used in a regular expression.
// copied from ent test
func EscapeQuery(query string) string {
	rows := strings.Split(query, "\n")
	for i := range rows {
		rows[i] = strings.TrimPrefix(rows[i], " ")
	}
	query = strings.Join(rows, " ")
	return strings.TrimSpace(regexp.QuoteMeta(query)) + "$"
}

// IsNumber checks if the given any	is a number
func IsNumber(value any) bool {
	switch value.(type) {
	case int, int8, int16, int32, int64, uint, uint8, uint16, uint32, uint64, float32, float64:
		return true
	default:
		return false
	}
}

func Must[T any](value T, err error) T {
	if err != nil {
		panic(err)
	}
	return value
}

// IsValidBool check if the given value is a valid boolean.
func IsValidBool(v any) bool {
	switch v.(type) {
	case bool:
		return true
	default:
		return false
	}
}

// IsValidTime check if the given value is a valid time.
func IsValidTime(v any) bool {
	timeStringValue, ok := v.(string)
	if !ok {
		return false
	}

	_, err1 := time.Parse(time.RFC3339, timeStringValue)
	_, err2 := time.Parse(time.DateTime, timeStringValue)

	return err1 == nil || err2 == nil
}

// IsValidString check if the given value is a valid string.
func IsValidString(v any) bool {
	switch v.(type) {
	case string:
		return true
	default:
		return false
	}
}

// IsValidFloat check if the given value is a valid float.
func IsValidFloat(v any) bool {
	switch v.(type) {
	case float32, float64:
		return true
	default:
		if _, err := strconv.ParseFloat(fmt.Sprintf("%v", v), 64); err != nil {
			return false
		}
		return true
	}
}

// IsValidInt check if the given value is a valid integer.
func IsValidInt(v any) bool {
	switch v.(type) {
	case int, int8, int16, int32, int64, uint, uint8, uint16, uint32, uint64:
		return true
	default:
		floatValue, err := strconv.ParseFloat(fmt.Sprintf("%v", v), 64)
		if err != nil {
			return false
		}
		if math.Trunc(floatValue) != floatValue {
			return false
		}
		return true
	}
}

// IsValidUInt check if the given value is a valid unsigned integer.
func IsValidUInt(v any) bool {
	switch v := v.(type) {
	case uint, uint8, uint16, uint32, uint64:
		return true
	case int:
		return v >= 0
	case int8:
		return v >= 0
	case int16:
		return v >= 0
	case int32:
		return v >= 0
	case int64:
		return v >= 0
	case float32:
		return v >= 0 && math.Trunc(float64(v)) == float64(v)
	case float64:
		return v >= 0 && math.Trunc(v) == v
	default:
		floatValue, err := strconv.ParseFloat(fmt.Sprintf("%v", v), 64)
		return err == nil && floatValue >= 0 && math.Trunc(floatValue) == floatValue
	}
}

// IsValidEmail check if the given value is a valid email.
func IsValidEmail(v any) bool {
	email, ok := v.(string)
	if !ok {
		return false
	}

	return regexp.MustCompile(`^[a-zA-Z0-9._%+-]+@[a-zA-Z0-9.-]+\.[a-zA-Z]{2,}$`).MatchString(email)
}

// WriteFile writes the given content to the given file path.
func WriteFile(filePath string, content string) error {
	f, err := os.Create(filePath)
	if err != nil {
		return err
	}
	defer f.Close()

	_, err2 := f.WriteString(content)
	return err2
}

// AppendFile appends the given content to the given file path.
// If the file does not exist, it creates the file.
func AppendFile(filePath string, content string) error {
	f, err := os.OpenFile(filePath, os.O_APPEND|os.O_CREATE|os.O_WRONLY, 0644)
	if err != nil {
		return err
	}
	defer f.Close()

	_, err2 := f.WriteString(content)
	return err2
}

// IsFileExists checks if the given file path exists.
func IsFileExists(filePath string) bool {
	if _, err := os.Stat(filePath); os.IsNotExist(err) {
		return false
	}
	return true
}

func CopyFile(src string, dst string) error {
	data, err := os.ReadFile(src)
	if err != nil {
		return err
	}

	return os.WriteFile(dst, data, 0600)
}

func MkDirs(dirs ...string) error {
	for _, dir := range dirs {
		if err := os.MkdirAll(dir, 0777); err != nil {
			return err
		}
	}
	return nil
}

func Env(name string, defaultValues ...string) string {
	value := os.Getenv(name)
	if value == "" && len(defaultValues) > 0 {
		return defaultValues[0]
	}

	return value
}

func EnvInt(name string, defaultValues ...int) int {
	value := os.Getenv(name)
	if value == "" && len(defaultValues) > 0 {
		return defaultValues[0]
	}

	intValue, err := strconv.Atoi(value)
	if err != nil {
		if len(defaultValues) > 0 {
			return defaultValues[0]
		}
		return 0
	}

	return intValue
}

func ReadCloserToString(rc io.ReadCloser) (string, error) {
	defer rc.Close()
	data, err := io.ReadAll(rc)
	if err != nil {
		return "", err
	}

	return string(data), nil
}

// Capitalize the first letter of the given string
func Capitalize(s string) string {
	if len(s) == 0 {
		return s
	}
	return strings.ToUpper(s[:1]) + s[1:]
}

// Title converts a string to title case
func Title(s string) string {
	s = Capitalize(s)
	// replace underscores with spaces
	s = strings.ReplaceAll(s, "_", " ")
	// replace dashes with spaces
	s = strings.ReplaceAll(s, "-", " ")
	// replace multiple spaces with a single space
	s = regexp.MustCompile(`\s+`).ReplaceAllString(s, " ")

	return cases.Title(language.English).String(s)
}

// ToSnakeCase converts a string from capital case to snake case
//
//		For example:
//	 	"ToSnakeCase" -> "create_snake_case"
//	 	"userID" -> "user_id"
//	 	"HTTPResponse" -> "http_response"
func ToSnakeCase(s string) string {
	return strcase.ToSnake(s)
}

// GetStructFieldName returns the name of a struct field based on the provided reflect.StructField and tag name.
//
//	If no tag name is provided, it defaults to "json".
//	If the field name is "-", it returns an empty string.
func GetStructFieldName(field reflect.StructField, fromTags ...string) string {
	if len(fromTags) == 0 {
		fromTags = []string{"json"}
	}
	fieldName := field.Name
	fieldTag := field.Tag.Get(fromTags[0])

	if fieldTag != "" {
		fieldName = strings.TrimSpace(strings.Split(fieldTag, ",")[0])
		if fieldName == "-" {
			fieldName = ""
		}
	}

	return fieldName
}

// ParseStructFieldTag parses the struct field tag and returns a map of tag key-value pairs.
//
//	For example, if the struct tag is:
//	`fs:"name=title;label=Title;multiple;unique;optional;sortable;filterable;size=255"`,
//	then ParseStructFieldTag(field, "fs") will return:
//	{
//		"name": "title",
//		"label": "Title",
//		"multiple": "",
//		"unique": "",
//		"optional": "",
//		"sortable": "",
//		"filterable": "",
//		"size": "255",
//	}
func ParseStructFieldTag(field reflect.StructField, tagName string) map[string]string {
	tag := field.Tag.Get(tagName)
	tagMap := map[string]string{}
	props := Map(strings.Split(tag, ";"), strings.TrimSpace)

	for _, prop := range props {
		parts := strings.Split(prop, "=")
		propName := strings.TrimSpace(parts[0])

		if propName == "" {
			continue
		}

		if len(parts) == 1 {
			parts = append(parts, "")
		}

		tagMap[propName] = strings.TrimSpace(parts[1])
	}

	return tagMap
}

// ParseHJSON parses the given input byte slice as HJSON and returns the result as type T.
func ParseHJSON[T any](input []byte) (T, error) {
	var v T
	err := hjson.Unmarshal(input, &v)
	return v, err
}

// CreateSwaggerUIPage creates a simple HTML page that serves the Swagger UI
func CreateSwaggerUIPage(specURL string) string {
	return fmt.Sprintf(`<!DOCTYPE html>
<html lang="en">
<head>
	<meta charset="utf-8" />
	<meta name="viewport" content="width=device-width, initial-scale=1" />
	<title>Fastschema Open OAS 3.1</title>
	<link rel="stylesheet" href="https://unpkg.com/swagger-ui-dist@5.11.0/swagger-ui.css" />
</head>
<body>
<div id="swagger-ui"></div>
<script src="https://unpkg.com/swagger-ui-dist@5.11.0/swagger-ui-bundle.js" crossorigin></script>
<script>window.onload = () => {
	window.ui = SwaggerUIBundle({url: '%s',dom_id: '#swagger-ui'});
};</script>
</body>
</html>`, specURL)
}

func SendRequest[T any](method, url string, headers map[string]string, requestBody io.Reader) (T, error) {
	var t T
	req, err := http.NewRequest(method, url, requestBody)
	if err != nil {
		return t, err
	}

	for key, value := range headers {
		req.Header.Set(key, value)
	}

	resp, err := http.DefaultClient.Do(req)
	if err != nil {
		return t, err
	}
	defer resp.Body.Close()

	if resp.StatusCode < 200 || resp.StatusCode >= 300 {
		return t, fmt.Errorf("request failed with status code %d", resp.StatusCode)
	}

	body, err := io.ReadAll(resp.Body)
	if err != nil {
		return t, err
	}

	if err := json.Unmarshal(body, &t); err != nil {
		return t, err
	}

	return t, nil
}<|MERGE_RESOLUTION|>--- conflicted
+++ resolved
@@ -125,14 +125,9 @@
 func Pick(obj any, path string, defaultValues ...any) any {
 	var value = obj
 	defaultValues = append(defaultValues, nil)
-<<<<<<< HEAD
-
-	for part := range strings.SplitSeq(path, ".") {
-=======
 	parts := strings.SplitSeq(path, ".")
 
 	for part := range parts {
->>>>>>> b29d06b3
 		switch v := value.(type) {
 		case []any:
 			index, err := strconv.Atoi(part)
