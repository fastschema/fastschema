package authservice_test

import (
	"context"
	"os"
	"testing"

	"github.com/fastschema/fastschema/db"
	"github.com/fastschema/fastschema/fs"
	"github.com/fastschema/fastschema/logger"
	"github.com/fastschema/fastschema/pkg/entdbadapter"
	"github.com/fastschema/fastschema/pkg/errors"
	rr "github.com/fastschema/fastschema/pkg/restfulresolver"
	"github.com/fastschema/fastschema/pkg/utils"
	"github.com/fastschema/fastschema/schema"
	as "github.com/fastschema/fastschema/services/auth"
	"github.com/stretchr/testify/assert"
)

type testApp struct {
	sb            *schema.Builder
	db            db.Client
	authProviders map[string]fs.AuthProvider
	resources     *fs.ResourcesManager
	restResolver  *rr.RestfulResolver
	authService   *as.AuthService

	adminUser         *fs.User
	normalUser        *fs.User
	inactiveUser      *fs.User
	notFoundUser      *fs.User
	adminToken        string
	normalUserToken   string
	inactiveUserToken string
	notFoundUserToken string
}

func (s testApp) DB() db.Client {
	return s.db
}

func (s testApp) Key() string {
	return "test"
}

<<<<<<< HEAD
func (s testApp) Roles() ([]*fs.Role, error) {
	return db.Query[*fs.Role](s.db).
		Select("id", "name", "root", "permissions").
		Get(context.Background())
=======
func (s testApp) Roles() []*fs.Role {
	return utils.Must(
		db.Builder[*fs.Role](s.db).Select("id", "name", "root", "permissions").Get(context.Background()),
	)
>>>>>>> 1d105ad7
}

func (s testApp) GetAuthProvider(name string) fs.AuthProvider {
	return s.authProviders[name]
}

type testAuthProvider struct{}

func (t testAuthProvider) Name() string {
	return "testauthprovider"
}

func (t testAuthProvider) Login(c fs.Context) (any, error) {
	return c.Redirect("http://auth.example.local?callback=http://localhost:8000/auth/testauthprovider/callback"), nil
}

func (t testAuthProvider) Callback(c fs.Context) (*fs.User, error) {
	shouldError := c.Arg("error")
	if shouldError != "" {
		return nil, errors.InternalServerError("error")
	}

	if c.Arg("niluser") != "" {
		return nil, nil
	}

	return &fs.User{
		Provider:         "testauthprovider",
		ProviderID:       "123",
		ProviderUsername: "testuser",
		Username:         "testuser",
		Email:            "testuser@example.local",
	}, nil
}

func createTestApp(t *testing.T) *testApp {
	schemaDir := utils.Must(os.MkdirTemp("", "schemas"))
	utils.WriteFile(schemaDir+"/blog.json", `{
		"name": "blog",
		"namespace": "blogs",
		"label_field": "name",
		"fields": [
			{
				"type": "string",
				"name": "name",
				"label": "Name",
				"sortable": true
			}
		]
	}`)
	migrationDir := utils.Must(os.MkdirTemp("", "migrations"))
	sb := utils.Must(schema.NewBuilderFromDir(schemaDir, fs.SystemSchemaTypes...))
	dbc := utils.Must(entdbadapter.NewTestClient(migrationDir, sb))

	roleModel := utils.Must(dbc.Model("role"))
	userModel := utils.Must(dbc.Model("user"))
	appRoles := []*fs.Role{fs.RoleAdmin, fs.RoleUser, fs.RoleGuest}

	for _, r := range appRoles {
		utils.Must(roleModel.Create(context.Background(), schema.NewEntity().
			Set("name", r.Name).
			Set("root", r.Root),
		))
	}

	utils.Must(userModel.Create(context.Background(), schema.NewEntity().
		Set("username", "adminuser").
		Set("password", "adminuser").
		Set("roles", []*schema.Entity{schema.NewEntity(1)}),
	))

	utils.Must(userModel.Create(context.Background(), schema.NewEntity().
		Set("username", "normaluser").
		Set("password", "normaluser").
		Set("roles", []*schema.Entity{schema.NewEntity(2)}),
	))

	// There are three resources in this test: content.list, content.detail and content.meta
	// We set role user to have permission to "allow" for content.list but, "deny" for content.detail
	// And no permission set for content.meta
	// We expect that user with role user should have access to content.list but not content.detail and content.meta
	permissionModel := utils.Must(dbc.Model("permission"))
	utils.Must(permissionModel.Create(context.Background(), schema.NewEntity().
		Set("resource", "api.content.blog.list").
		Set("value", fs.PermissionTypeAllow.String()).
		Set("role_id", fs.RoleUser.ID),
	))
	utils.Must(permissionModel.Create(context.Background(), schema.NewEntity().
		Set("resource", "api.content.blog.detail").
		Set("value", fs.PermissionTypeDeny.String()).
		Set("role_id", fs.RoleUser.ID),
	))

	// Realtime permissions for role user
	utils.Must(permissionModel.Create(context.Background(), schema.NewEntity().
		Set("resource", "api.realtime.content.blog.list").
		Set("value", fs.PermissionTypeAllow.String()).
		Set("role_id", fs.RoleUser.ID),
	))
	utils.Must(permissionModel.Create(context.Background(), schema.NewEntity().
		Set("resource", "api.realtime.content.blog.update").
		Set("value", fs.PermissionTypeDeny.String()).
		Set("role_id", fs.RoleUser.ID),
	))

	testApp := &testApp{
		sb: sb,
		db: dbc,
		authProviders: map[string]fs.AuthProvider{
			"testauthprovider": testAuthProvider{},
		},
		adminUser: &fs.User{
			ID:       1,
			Username: "adminuser",
			Active:   true,
			Roles:    []*fs.Role{fs.RoleAdmin},
			RoleIDs:  []uint64{1},
		},
		normalUser: &fs.User{
			ID:       2,
			Username: "normaluser",
			Active:   true,
			Roles:    []*fs.Role{fs.RoleUser},
			RoleIDs:  []uint64{2},
		},
		inactiveUser: &fs.User{
			ID:       3,
			Username: "inactiveuser",
			Active:   false,
			Roles:    []*fs.Role{fs.RoleUser},
			RoleIDs:  []uint64{2},
		},
		notFoundUser: &fs.User{
			ID:       4,
			Username: "notfounduser",
			Active:   true,
			Roles:    []*fs.Role{fs.RoleUser},
			RoleIDs:  []uint64{2},
		},
	}

	testApp.adminToken, _, _ = testApp.adminUser.JwtClaim(testApp.Key())
	testApp.normalUserToken, _, _ = testApp.normalUser.JwtClaim(testApp.Key())
	testApp.inactiveUserToken, _, _ = testApp.inactiveUser.JwtClaim(testApp.Key())
	testApp.notFoundUserToken, _, _ = testApp.notFoundUser.JwtClaim(testApp.Key())

	testApp.authService = as.New(testApp)
	testApp.resources = fs.NewResourcesManager()
	testApp.resources.Hooks = func() *fs.Hooks {
		return &fs.Hooks{
			PreResolve: []fs.Middleware{testApp.authService.Authorize},
		}
	}
	testApp.resources.Middlewares = append(testApp.resources.Middlewares, testApp.authService.ParseUser)

	apiGroup := testApp.resources.Group("api", &fs.Meta{Prefix: "/api"})
	apiGroup.Group("auth").
		Add(fs.Get("me", testApp.authService.Me, &fs.Meta{Public: true})).
		Group(":provider", &fs.Meta{
			Prefix: "/:provider",
			Args: fs.Args{
				"provider": {
					Required:    true,
					Type:        fs.TypeString,
					Description: "The auth provider name. Available providers: testauthprovider",
					Example:     "google",
				},
			},
		}).
		Add(
			fs.Get("login", testApp.authService.Login, &fs.Meta{Public: true}),
			fs.Get("callback", testApp.authService.Callback, &fs.Meta{Public: true}),
		)

	apiGroup.Group("content").
		Add(fs.NewResource("list", func(c fs.Context, _ any) (any, error) {
			return "blog list", nil
		}, &fs.Meta{
			Get: "/:schema",
		})).
		Add(fs.NewResource("detail", func(c fs.Context, _ any) (any, error) {
			return "blog detail", nil
		}, &fs.Meta{
			Get: "/:schema/:id",
		})).
		Add(fs.NewResource("meta", func(c fs.Context, _ any) (any, error) {
			return "blog meta", nil
		}, &fs.Meta{
			Get: "/:schema/meta",
		}))
	apiGroup.
		Group("realtime").
		Add(fs.NewResource("content", func(c fs.Context, _ any) (any, error) {
			return "realtime content", nil
		}, &fs.Meta{Get: "/content"}))

	apiGroup.
		Add(
			fs.NewResource("testuser", func(c fs.Context, _ any) (any, error) {
				return c.User(), nil
			}, &fs.Meta{Public: true}),
		).
		Add(
			fs.NewResource("test", func(c fs.Context, _ any) (any, error) {
				return "test response", nil
			}, &fs.Meta{Public: true}),
		)

	assert.NoError(t, testApp.resources.Init())
	testApp.restResolver = rr.NewRestfulResolver(&rr.ResolverConfig{
		ResourceManager: testApp.resources,
		Logger:          logger.CreateMockLogger(true),
	})

	return testApp
}<|MERGE_RESOLUTION|>--- conflicted
+++ resolved
@@ -43,17 +43,10 @@
 	return "test"
 }
 
-<<<<<<< HEAD
 func (s testApp) Roles() ([]*fs.Role, error) {
-	return db.Query[*fs.Role](s.db).
+	return db.Builder[*fs.Role](s.db).
 		Select("id", "name", "root", "permissions").
 		Get(context.Background())
-=======
-func (s testApp) Roles() []*fs.Role {
-	return utils.Must(
-		db.Builder[*fs.Role](s.db).Select("id", "name", "root", "permissions").Get(context.Background()),
-	)
->>>>>>> 1d105ad7
 }
 
 func (s testApp) GetAuthProvider(name string) fs.AuthProvider {
