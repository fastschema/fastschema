--- conflicted
+++ resolved
@@ -40,13 +40,6 @@
 		return err
 	}
 
-<<<<<<< HEAD
-	if err = a.getDefaultCache(); err != nil {
-		return err
-	}
-
-	if err = a.getDefaultLogger(); err != nil {
-=======
 	defer func() {
 		if err == nil {
 			err = plugins.Init(a)
@@ -61,8 +54,11 @@
 		return err
 	}
 
+	if err = a.getDefaultCache(); err != nil {
+		return err
+	}
+
 	if err = a.createLogger(); err != nil {
->>>>>>> 1d105ad7
 		return err
 	}
 
@@ -102,60 +98,6 @@
 		return err
 	}
 
-<<<<<<< HEAD
-	if setupToken != "" {
-		type setupData struct {
-			Token    string `json:"token"`
-			Username string `json:"username"`
-			Email    string `json:"email"`
-			Password string `json:"password"`
-		}
-		a.api.Add(fs.NewResource("setup", func(c fs.Context, setupData *setupData) (bool, error) {
-			if setupToken == "" {
-				return false, errors.BadRequest("Setup token is not available")
-			}
-
-			if setupData == nil || setupData.Token != setupToken {
-				return false, errors.Forbidden("Invalid setup data or token")
-			}
-
-			if err := ts.Setup(
-				c.Context(),
-				a.DB(),
-				a.Logger(),
-				setupData.Username, setupData.Email, setupData.Password,
-			); err != nil {
-				return false, err
-			}
-
-			// Update the cache of user roles
-			if err := a.UpdateCache(c.Context(), "roles"); err != nil {
-				return false, err
-			}
-
-			setupToken = ""
-			a.setupToken = ""
-
-			return true, nil
-		}, &fs.Meta{
-			Post:   "/setup",
-			Public: true,
-		}))
-
-		setupURL := fmt.Sprintf(
-			"%s/setup/?token=%s\033[0m",
-			a.config.DashURL,
-			setupToken,
-		)
-
-		a.startupMessages = append(a.startupMessages, fmt.Sprintf(
-			"Visit the following URL to setup the app: %s",
-			setupURL,
-		))
-	}
-
-=======
->>>>>>> 1d105ad7
 	a.statics = append(a.statics, &fs.StaticFs{
 		BasePath:   "/" + a.config.DashBaseName,
 		Root:       http.FS(embedDashStatic),
@@ -368,7 +310,6 @@
 	return nil
 }
 
-<<<<<<< HEAD
 func (a *App) getDefaultCache() (err error) {
 	if a.config.CacheConfig == nil {
 		a.config.CacheConfig = &fs.CacheConfig{}
@@ -421,14 +362,6 @@
 	return nil
 }
 
-func (a *App) getDefaultLogger() (err error) {
-	if a.config.Logger == nil {
-		if a.config.LoggerConfig == nil {
-			a.config.LoggerConfig = &logger.Config{
-				Development: utils.Env("APP_ENV", "development") == "development",
-				LogFile:     path.Join(a.logDir, "app.log"),
-			}
-=======
 func (a *App) createLogger() (err error) {
 	if a.config.Logger != nil {
 		return nil
@@ -438,7 +371,6 @@
 		a.config.LoggerConfig = &logger.Config{
 			Development: utils.Env("APP_ENV", "development") == "development",
 			LogFile:     path.Join(a.logDir, "app.log"),
->>>>>>> 1d105ad7
 		}
 	}
 
